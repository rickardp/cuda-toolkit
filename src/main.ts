import * as core from '@actions/core'
import {download} from './downloader'
import {install} from './installer'
import {aptInstall, aptSetup, useApt} from './aptInstaller'
import {Method, parseMethod} from './method'
import {updatePath} from './updatePath'
import {getVersion} from './version'
import {getOs, OSType} from './platform'

async function run(): Promise<void> {
  try {
    const cuda: string = core.getInput('cuda')
    core.debug(`Desired cuda version: ${cuda}`)
    const subPackages: string = core.getInput('sub-packages')
    core.debug(`Desired subPackes: ${subPackages}`)
    const methodString: string = core.getInput('method')
    core.debug(`Desired method: ${methodString}`)
    const linuxLocalArgs: string = core.getInput('linux-local-args')
    core.debug(`Desired local linux args: ${linuxLocalArgs}`)

    // Parse subPackages array
    let subPackagesArray: string[] = []
    try {
      subPackagesArray = JSON.parse(subPackages)
      // TODO verify that elements are valid package names (nvcc, etc.)
    } catch (error) {
      const errString = `Error parsing input 'sub-packages' to a JSON string array: ${subPackages}`
      core.debug(errString)
      throw new Error(errString)
    }

    // Parse method
    const methodParsed: Method = parseMethod(methodString)
    core.debug(`Parsed method: ${methodParsed}`)

    // Parse version string
    const version = await getVersion(cuda, methodParsed)

    // Parse linuxLocalArgs array
    let linuxLocalArgsArray: string[] = []
    try {
      linuxLocalArgsArray = JSON.parse(linuxLocalArgs)
      // TODO verify that elements are valid package names (--samples, --driver, --toolkit, etc.)
    } catch (error) {
      const errString = `Error parsing input 'linux-local-args' to a JSON string array: ${linuxLocalArgs}`
      core.debug(errString)
      throw new Error(errString)
    }

    // Check if subPackages are specified in 'local' method on Linux
    if (
      methodParsed === 'local' &&
      subPackagesArray.length > 0 &&
      (await getOs()) === OSType.linux
    ) {
      throw new Error(
        `Subpackages on 'local' method is not supported on Linux, use 'network' instead`
      )
    }

    // Linux network install (uses apt repository)
    const useAptInstall = await useApt(methodParsed)
    if (useAptInstall) {
      // Setup aptitude repos
      await aptSetup(version)
      // Install packages
      const installResult = await aptInstall(version, subPackagesArray)
      core.debug(`Install result: ${installResult}`)
    } else {
      // Download
      const executablePath: string = await download(version, methodParsed)

      // Install
      await install(
        executablePath,
        version,
        subPackagesArray,
        linuxLocalArgsArray
      )
    }

    // Add CUDA environment variables to GitHub environment variables
<<<<<<< HEAD
    await updatePath(version)
=======
    const cudaPath: string = await updatePath(version, useAptInstall)
>>>>>>> 07d35ced

    // Set output variables
    core.setOutput('cuda', cuda)
    core.setOutput('CUDA_PATH', cudaPath)
  } catch (error) {
    core.setFailed(error.message)
  }
}

run()<|MERGE_RESOLUTION|>--- conflicted
+++ resolved
@@ -80,11 +80,7 @@
     }
 
     // Add CUDA environment variables to GitHub environment variables
-<<<<<<< HEAD
-    await updatePath(version)
-=======
-    const cudaPath: string = await updatePath(version, useAptInstall)
->>>>>>> 07d35ced
+    const cudaPath: string = await updatePath(version)
 
     // Set output variables
     core.setOutput('cuda', cuda)
