--- conflicted
+++ resolved
@@ -3,14 +3,7 @@
 import * as path from 'path'
 import * as core from '@actions/core'
 
-<<<<<<< HEAD
-export async function updatePath(version: SemVer): Promise<void> {
-=======
-export async function updatePath(
-  version: SemVer,
-  useApt: boolean
-): Promise<string> {
->>>>>>> 07d35ced
+export async function updatePath(version: SemVer): Promise<string> {
   let cudaPath: string
   switch (await getOs()) {
     case OSType.linux:
